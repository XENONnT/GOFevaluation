*.egg-info
*.vscode
*.ipynb_checkpoints
*.pytest_cache
build
dist
<<<<<<< HEAD
__pycache__
=======
.eggs
>>>>>>> d3468312
<|MERGE_RESOLUTION|>--- conflicted
+++ resolved
@@ -4,8 +4,5 @@
 *.pytest_cache
 build
 dist
-<<<<<<< HEAD
 __pycache__
-=======
-.eggs
->>>>>>> d3468312
+.eggs