--- conflicted
+++ resolved
@@ -33,22 +33,7 @@
     def __init__(self, data_sample, pdf, bin_edges, nevents_expected):
         """Initialize with unbinned data and a normalized pdf
         """
-<<<<<<< HEAD
         super().__init__(data_sample, pdf, bin_edges, nevents_expected)
-=======
-        if data is None:
-            # bypass init, using binned data
-            return
-        # initialise with the common call signature
-        test_statistics.__init__(self=self,
-                                 data=data,
-                                 pdf=pdf,
-                                 nevents_expected=nevents_expected)
-        self._name = self.__class__.__name__
-
-        self.bin_data(bin_edges=bin_edges)
-        return
->>>>>>> 4700e22d
 
     @staticmethod
     def calculate_gof(binned_data, binned_reference):
@@ -93,22 +78,8 @@
     def __init__(self, data_sample, pdf, bin_edges, nevents_expected):
         """Initialize with unbinned data and a normalized pdf
         """
-<<<<<<< HEAD
         super().__init__(data_sample, pdf, bin_edges, nevents_expected)
-=======
-        if data is None:
-            # bypass init, using binned data
-            return
-        # initialise with the common call signature
-        test_statistics.__init__(self=self,
-                                 data=data,
-                                 pdf=pdf,
-                                 nevents_expected=nevents_expected)
-        self._name = self.__class__.__name__
 
-        self.bin_data(bin_edges=bin_edges)
-        return
->>>>>>> 4700e22d
 
     @staticmethod
     def calculate_gof(binned_data, binned_reference):
