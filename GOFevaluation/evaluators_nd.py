import scipy.stats as sps
import numpy as np
from collections import OrderedDict
from scipy.interpolate import interp1d
from sklearn.neighbors import DistanceMetric
from GOFevaluation import test_statistics
from GOFevaluation import test_statistics_sample


<<<<<<< HEAD
class nd_test_statistics(test_statistics):
    """
    Override binning to work in arbitrary dimensions
    """

    def bin_data(self, bin_edges):
        # function to bin nD data:
        self.binned_data, _ = np.histogramdd(self.data, bins=bin_edges)


class binned_poisson_chi2_gof(nd_test_statistics):
    """
    computes the binned poisson modified Chi2 from Baker+Cousins
    In the limit of large bin counts (10+) this is Chi2 distributed.
    In the general case you may have to toyMC the distribution yourself.
    Input:
     - nevents_expected: array with expected # of events (not rates) for each bin
     - data: array of equal shape as nevents_expected
         containing observed events in each bin
    Output:
     - the sum of the binned poisson Chi2.
    reference: https://doi.org/10.1016/0167-5087(84)90016-4
    While the absolute likelihood is a poor GOF measure
    (see http://www.physics.ucla.edu/~cousins/stats/cousins_saturated.pdf)
    """

    def __minimalinit__(self, data, expectations):
        # initialise with already binned data + expectations (typical case):
        nd_test_statistics.__init__(self=self,
=======
class binned_poisson_chi2_gof(test_statistics):
    """
        computes the binned poisson modified Chi2 from Baker+Cousins
        In the limit of large bin counts (10+) this is Chi2 distributed.
        In the general case you may have to toyMC the distribution yourself.
        Input:
         - data: array of equal shape as nevents_expected
             containing observed events in each bin
         - pdf: normalized histogram of binned expectations
         - bin_edges: bin-edges of the pdf
         - nevents_expected: expectation, can be mean of expectation pdf
        Output:
         - the sum of the binned poisson Chi2.
        reference: https://doi.org/10.1016/0167-5087(84)90016-4
        While the absolute likelihood is a poor GOF measure
        (see http://www.physics.ucla.edu/~cousins/stats/cousins_saturated.pdf)
    """
    @classmethod
    def from_binned(cls, data, expectations):
        """Initialize with already binned data + expectations

        In this case the bin-edges don't matter, so we bypass the usual init
        """
        self = cls(None, None, None, None)
        test_statistics.__init__(self=self,
>>>>>>> f6f2af3f
                                    data=data,
                                    pdf=expectations / np.sum(expectations),
                                    nevents_expected=np.sum(expectations))
        self._name = self.__class__.__name__
        self.binned_data = data
        return self

    def __init__(self, data, pdf, bin_edges, nevents_expected):
<<<<<<< HEAD
        # initialise with the common call signature
        nd_test_statistics.__init__(self=self,
=======
        """Initialize with unbinned data and a normalized pdf
        """
        if data is None:
            # bypass init, using binned data
            return
        # initialise with the common call signature
        test_statistics.__init__(self=self,
>>>>>>> f6f2af3f
                                    data=data,
                                    pdf=pdf,
                                    nevents_expected=nevents_expected)
        self._name = self.__class__.__name__

        self.bin_edges = bin_edges
        self.bin_data(bin_edges=bin_edges)
        return

    @classmethod
    def calculate_binned_gof(cls, binned_data, binned_expectations):
        """Get Chi2 GoF from binned data & expectations
        """
        ret = sps.poisson(binned_data).logpmf(binned_data)
        ret -= sps.poisson(binned_expectations).logpmf(binned_data)
        return 2 * np.sum(ret)

    def calculate_gof(self):
<<<<<<< HEAD
        ret = sps.poisson(self.binned_data).logpmf(self.binned_data)
        ret -= sps.poisson(self.pdf * self.nevents_expected).logpmf(
            self.binned_data)
        return 2 * np.sum(ret)


class binned_chi2_gof(nd_test_statistics):
    # TODO Implement!
    pass


class point_to_point_gof(test_statistics_sample):
    """computes point-to-point gof as described in
    https://arxiv.org/abs/hep-ex/0203010.

    Input:
    - nevents_data n-dim data samples with shape (nevents_data, n)
    - nevents_reference n-dim referencesamples with shape (nevents_ref, n)

    Output:
    Test Statistic based on 'Statisticsl Energy'

    Samples must be pre-processed to have similar scale in each analysis dimension."""

    def __init__(self, data, reference_sample):
        test_statistics_sample.__init__(
            self=self, data=data, reference_sample=reference_sample
        )
        self._name = self.__class__.__name__
        self.nevents_data = np.shape(self.data)[0]
        self.nevents_ref = np.shape(self.reference_sample)[0]

    def get_distances(self):
        """get distances of data-data, reference-reference
        and data-reference"""

        dist = DistanceMetric.get_metric("euclidean")

        d_data_data = np.triu(dist.pairwise(self.data))
        d_data_data.reshape(-1)
        self.d_data_data = d_data_data[d_data_data > 0]

        d_ref_ref = np.triu(dist.pairwise(self.reference_sample))
        d_ref_ref.reshape(-1)
        self.d_ref_ref = d_ref_ref[d_ref_ref > 0]

        self.d_data_ref = dist.pairwise(
            self.data, self.reference_sample).reshape(-1)

    def get_d_min(self):
        """find d_min as the average distance of reference_simulation
        points in the region of highest density"""
        # For now a very simple approach is chosen as the paper states that
        # the precise value of this is not critical. One might want to
        # look into a more proficient way in the future.
        self.d_min = np.quantile(self.d_ref_ref, 0.001)

    def weighting_function(self, d):
        """Weigh distances d according to log profile. Pole at d = 0
        is omitted by introducing d_min that replaces the distance for
        d < d_min
        """
        if not hasattr(self, "d_min"):
            self.get_d_min()
        d[d <= self.d_min] = self.d_min

        return -np.log(d)

    def calculate_gof(self, *args, **kwargs):

        self.get_distances()
        ret_data_data = (1 / self.nevents_data ** 2 *
                         np.sum(self.weighting_function(self.d_data_data)))
        ret_ref_ref = (1 / self.nevents_ref ** 2 *
                       np.sum(self.weighting_function(self.d_ref_ref)))
        ret_data_ref = (-1 / self.nevents_ref / self.nevents_data *
                        np.sum(self.weighting_function(self.d_data_ref)))
        ret = ret_data_data + ret_ref_ref + ret_data_ref
        return ret
=======
        """Get Chi2 GoF using current class attributes
        """
        gof = binned_poisson_chi2_gof.calculate_binned_gof(
            self.binned_data,
            self.pdf * self.nevents_expected
        )
        return gof

    def sample_gofs(self, n_mc=1000):
        """Sample n_mc random Chi2 GoF's

        Simulates random data from the PDF and calculates its GoF n_mc times
        """
        fake_gofs = np.zeros(n_mc)
        for i in range(n_mc):
            samples = sps.poisson(self.pdf * self.nevents_expected).rvs()
            fake_gofs[i] = binned_poisson_chi2_gof.calculate_binned_gof(
                samples,
                self.pdf * self.nevents_expected, 
            )
        return fake_gofs 

    def get_pvalue(self, n_mc=1000):
        """Get the p-value of the data under the null hypothesis

        Gets the distribution of the GoF statistic, and compares it to the
        GoF of the data given the expectations.
        """
        gof = self.calculate_gof()
        fake_gofs = self.sample_gofs(n_mc=n_mc)
        hist, bin_edges = np.histogram(fake_gofs, bins=1000)
        cumulative_density = 1.0 - np.cumsum(hist)/np.sum(hist)
        bin_centers = np.mean(np.vstack([bin_edges[0:-1], bin_edges[1:]]), axis=0)
        try:
            pvalue = cumulative_density[np.digitize(gof, bin_edges)-1]
        except IndexError:
            raise ValueError('Not enough MC\'s run -- GoF is outside toy distribution!')
        return pvalue
>>>>>>> f6f2af3f
<|MERGE_RESOLUTION|>--- conflicted
+++ resolved
@@ -7,37 +7,6 @@
 from GOFevaluation import test_statistics_sample
 
 
-<<<<<<< HEAD
-class nd_test_statistics(test_statistics):
-    """
-    Override binning to work in arbitrary dimensions
-    """
-
-    def bin_data(self, bin_edges):
-        # function to bin nD data:
-        self.binned_data, _ = np.histogramdd(self.data, bins=bin_edges)
-
-
-class binned_poisson_chi2_gof(nd_test_statistics):
-    """
-    computes the binned poisson modified Chi2 from Baker+Cousins
-    In the limit of large bin counts (10+) this is Chi2 distributed.
-    In the general case you may have to toyMC the distribution yourself.
-    Input:
-     - nevents_expected: array with expected # of events (not rates) for each bin
-     - data: array of equal shape as nevents_expected
-         containing observed events in each bin
-    Output:
-     - the sum of the binned poisson Chi2.
-    reference: https://doi.org/10.1016/0167-5087(84)90016-4
-    While the absolute likelihood is a poor GOF measure
-    (see http://www.physics.ucla.edu/~cousins/stats/cousins_saturated.pdf)
-    """
-
-    def __minimalinit__(self, data, expectations):
-        # initialise with already binned data + expectations (typical case):
-        nd_test_statistics.__init__(self=self,
-=======
 class binned_poisson_chi2_gof(test_statistics):
     """
         computes the binned poisson modified Chi2 from Baker+Cousins
@@ -63,7 +32,6 @@
         """
         self = cls(None, None, None, None)
         test_statistics.__init__(self=self,
->>>>>>> f6f2af3f
                                     data=data,
                                     pdf=expectations / np.sum(expectations),
                                     nevents_expected=np.sum(expectations))
@@ -72,10 +40,6 @@
         return self
 
     def __init__(self, data, pdf, bin_edges, nevents_expected):
-<<<<<<< HEAD
-        # initialise with the common call signature
-        nd_test_statistics.__init__(self=self,
-=======
         """Initialize with unbinned data and a normalized pdf
         """
         if data is None:
@@ -83,7 +47,6 @@
             return
         # initialise with the common call signature
         test_statistics.__init__(self=self,
->>>>>>> f6f2af3f
                                     data=data,
                                     pdf=pdf,
                                     nevents_expected=nevents_expected)
@@ -100,16 +63,49 @@
         ret = sps.poisson(binned_data).logpmf(binned_data)
         ret -= sps.poisson(binned_expectations).logpmf(binned_data)
         return 2 * np.sum(ret)
+     
+        def calculate_gof(self):
+        """Get Chi2 GoF using current class attributes
+        """
+        gof = binned_poisson_chi2_gof.calculate_binned_gof(
+            self.binned_data,
+            self.pdf * self.nevents_expected
+        )
+        return gof
 
-    def calculate_gof(self):
-<<<<<<< HEAD
-        ret = sps.poisson(self.binned_data).logpmf(self.binned_data)
-        ret -= sps.poisson(self.pdf * self.nevents_expected).logpmf(
-            self.binned_data)
-        return 2 * np.sum(ret)
+    def sample_gofs(self, n_mc=1000):
+        """Sample n_mc random Chi2 GoF's
+
+        Simulates random data from the PDF and calculates its GoF n_mc times
+        """
+        fake_gofs = np.zeros(n_mc)
+        for i in range(n_mc):
+            samples = sps.poisson(self.pdf * self.nevents_expected).rvs()
+            fake_gofs[i] = binned_poisson_chi2_gof.calculate_binned_gof(
+                samples,
+                self.pdf * self.nevents_expected, 
+            )
+        return fake_gofs 
+
+    def get_pvalue(self, n_mc=1000):
+        """Get the p-value of the data under the null hypothesis
+
+        Gets the distribution of the GoF statistic, and compares it to the
+        GoF of the data given the expectations.
+        """
+        gof = self.calculate_gof()
+        fake_gofs = self.sample_gofs(n_mc=n_mc)
+        hist, bin_edges = np.histogram(fake_gofs, bins=1000)
+        cumulative_density = 1.0 - np.cumsum(hist)/np.sum(hist)
+        bin_centers = np.mean(np.vstack([bin_edges[0:-1], bin_edges[1:]]), axis=0)
+        try:
+            pvalue = cumulative_density[np.digitize(gof, bin_edges)-1]
+        except IndexError:
+            raise ValueError('Not enough MC\'s run -- GoF is outside toy distribution!')
+        return pvalue
 
 
-class binned_chi2_gof(nd_test_statistics):
+class binned_chi2_gof(test_statistics):
     # TODO Implement!
     pass
 
@@ -181,44 +177,4 @@
         ret_data_ref = (-1 / self.nevents_ref / self.nevents_data *
                         np.sum(self.weighting_function(self.d_data_ref)))
         ret = ret_data_data + ret_ref_ref + ret_data_ref
-        return ret
-=======
-        """Get Chi2 GoF using current class attributes
-        """
-        gof = binned_poisson_chi2_gof.calculate_binned_gof(
-            self.binned_data,
-            self.pdf * self.nevents_expected
-        )
-        return gof
-
-    def sample_gofs(self, n_mc=1000):
-        """Sample n_mc random Chi2 GoF's
-
-        Simulates random data from the PDF and calculates its GoF n_mc times
-        """
-        fake_gofs = np.zeros(n_mc)
-        for i in range(n_mc):
-            samples = sps.poisson(self.pdf * self.nevents_expected).rvs()
-            fake_gofs[i] = binned_poisson_chi2_gof.calculate_binned_gof(
-                samples,
-                self.pdf * self.nevents_expected, 
-            )
-        return fake_gofs 
-
-    def get_pvalue(self, n_mc=1000):
-        """Get the p-value of the data under the null hypothesis
-
-        Gets the distribution of the GoF statistic, and compares it to the
-        GoF of the data given the expectations.
-        """
-        gof = self.calculate_gof()
-        fake_gofs = self.sample_gofs(n_mc=n_mc)
-        hist, bin_edges = np.histogram(fake_gofs, bins=1000)
-        cumulative_density = 1.0 - np.cumsum(hist)/np.sum(hist)
-        bin_centers = np.mean(np.vstack([bin_edges[0:-1], bin_edges[1:]]), axis=0)
-        try:
-            pvalue = cumulative_density[np.digitize(gof, bin_edges)-1]
-        except IndexError:
-            raise ValueError('Not enough MC\'s run -- GoF is outside toy distribution!')
-        return pvalue
->>>>>>> f6f2af3f
+        return ret