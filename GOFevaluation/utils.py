import warnings
from matplotlib.patches import Rectangle
import numpy as np
import matplotlib as mpl
import matplotlib.pyplot as plt
from copy import deepcopy


def equiprobable_histogram(
    data_sample,
    reference_sample,
    n_partitions,
    order=None,
    plot=False,
    reference_sample_weights=None,
    data_sample_weights=None,
    integer=None,
    left=True,
    **kwargs,
):
    """Define equiprobable histogram based on the reference sample and bin the data
    sample according to it.

    :param data_sample: Sample of unbinned data.
    :type data_sample: array
    :param reference_sample: sample of unbinned reference
    :type reference_sample: array_like, n-Dimensional
    :param n_partitions: Number of partitions in each dimension
    :type n_partitions: list of int
    :param order: Order in which the partitioning is performed, defaults to None
        [0, 1] : first bin x then bin y for each partition in x
        [1, 0] : first bin y then bin x for each partition in y
        if None, the natural order, i.e. [0, 1] is used. For 1D just put None.
    :type order: list, optional
    :param plot: if True, histogram of data sample is plotted, defaults to False
    :type plot: bool, optional
    :param reference_sample_weights: weights of reference_sample
    :type reference_sample_weights: array_like, 1-Dimensional
    :param data_sample_weights: weights of data_sample
    :type data_sample_weights: array_like, 1-Dimensional
    :param integer: make sure the bin edge is between integers if reference_sample is
        array of integer, defaults to None
    :type integer: bool, optional
    :param left: if perform left-first search, only used when reference_sample is array of integer
    :type left: bool, optional
    :return: n, bin_edges
        n: number of counts of data sample in each bin
        bin_edges: For order [0, 1]([1, 0])
        these are the bin edges in x(y) and y(x) respectively. bin_edges[1]
        is a list of bin edges corresponding to the partitions defined in
        bin_edges[0].
    .. note::
        Reference: F. James, 2008: "Statistical Methods in Experimental
                    Physics", Ch. 11.2.3

    """
    check_dimensionality_for_eqpb(data_sample, reference_sample, n_partitions, order)
    bin_edges = get_equiprobable_binning(
        reference_sample=reference_sample,
        n_partitions=n_partitions,
        order=order,
        reference_sample_weights=reference_sample_weights,
        integer=integer,
        left=left,
    )
    n = apply_irregular_binning(
        data_sample=data_sample,
        bin_edges=bin_edges,
        order=order,
        data_sample_weights=data_sample_weights,
    )
    if plot:
        plot_equiprobable_histogram(
            data_sample=data_sample,
            reference_sample=reference_sample,
            bin_edges=bin_edges,
            order=order,
            data_sample_weights=data_sample_weights,
            reference_sample_weights=reference_sample_weights,
            **kwargs,
        )
    return n, bin_edges


def _get_finite_bin_edges(bin_edges, data_sample, order):
    """Replaces infinite values in bin_edges with finite values determined such that
    the bins encompass all the counts in data_sample.

    Necessary for plotting
    and for determining bin area.
    :param bin_edges: list of bin_edges,
    probably form get_equiprobable_binning
    :type bin_edges: array
    :param data_sample: Sample of unbinned data.
    :type data_sample: array
    :param order: Order in which the partitioning is performed,
    defaults to None
        [0, 1] : first bin x then bin y for each partition in x
        [1, 0] : first bin y then bin x for each partition in y
        if None, the natural order, i.e. [0, 1] is used. For 1D just put None.
    :type order: list, optional
    :return: Returns bin_edges.
        1D: list of bin edges
        2D: For order [0, 1]([1, 0]) these are the bin edges in x(y) and y(x)
        respectively. bin_edges[1] is a list of bin edges corresponding to the
        partitions defined in bin_edges[0].
    :rtype: list of arrays

    """
    xlim, ylim = get_plot_limits(data_sample)
    be = []
    if len(data_sample.shape) == 1:
        be = [deepcopy(bin_edges), None]
        be[0][0] = xlim[0]
        be[0][-1] = xlim[1]
    else:
        be_first = deepcopy(bin_edges[0])
        be_second = deepcopy(bin_edges[1])

        if order == [0, 1]:
            be_first[be_first == -np.inf] = xlim[0]
            be_first[be_first == np.inf] = xlim[1]
            be_second[be_second == -np.inf] = ylim[0]
            be_second[be_second == np.inf] = ylim[1]
        elif order == [1, 0]:
            be_first[be_first == -np.inf] = ylim[0]
            be_first[be_first == np.inf] = ylim[1]
            be_second[be_second == -np.inf] = xlim[0]
            be_second[be_second == np.inf] = xlim[1]
        else:
            raise ValueError(f"order {order} is not defined.")
        be = [be_first, be_second]

    return be


def _get_count_density(ns, be_first, be_second, data_sample):
    """Measures the area of each bin and scales the counts in that bin by the inverse
    of that area.

    :param be_first: list of bin_edges in the first dimension,
    :type be_first: array
    :param be_first: list of bin_edges in the first dimension,
    :type be_first: array
    :param data_sample: Sample of unbinned data.
    :type data_sample: array
    :param order: Order in which the partitioning is performed,
        defaults to None
        [0, 1] : first bin x then bin y for each partition in x
        [1, 0] : first bin y then bin x for each partition in y
        if None, the natural order, i.e. [0, 1] is used. For 1D just put None.
    :type order: list, optional
    :return: Returns bin_edges.
        1D: list of bin edges
        2D: For order [0, 1]([1, 0]) these are the bin edges in x(y) and y(x)
        respectively. bin_edges[1] is a list of bin edges corresponding to the
        partitions defined in bin_edges[0].
    :rtype: list of arrays

    """
    if len(data_sample.shape) == 1:
        i = 0
        for low, high in zip(be_first[:-1], be_first[1:]):
            ns[i] = ns[i] / (high - low)
            i += 1
    else:
        i = 0
        for low_f, high_f in zip(be_first[:-1], be_first[1:]):
            j = 0
            for low_s, high_s in zip(be_second[i][:-1], be_second[i][1:]):
                ns[i][j] = ns[i][j] / ((high_f - low_f) * (high_s - low_s))
                j += 1
            i += 1

    return ns


def _weighted_equi(n_bins, reference_sample, reference_sample_weights, integer=False, left=True):
    """Perform a 1D equiprobable binning for reference_sample with weights.

    :param n_bins: number of partitions in this dimension
    :type n_bins: int
    :param reference_sample: sample of unbinned reference
    :type reference_sample: array_like, 1-Dimensional
    :param reference_sample_weights: weights of reference_sample
    :type reference_sample_weights: array_like, 1-Dimensional
    :param integer: make sure the bin edge is between integers if reference_sample is
        array of integer, defaults to False
    :type integer: bool, optional
    :param left: if perform left-first search, only used when reference_sample is array
        of integer
    :type left: bool, optional
    :return: Returns bin_edges.
    :rtype: array_like, 1-Dimensional

    """
    if np.unique(reference_sample).size < n_bins:
        raise ValueError(
            "Number of unique values in reference_sample "
            "smaller than n_bins, cannot perform equiprobable binning."
        )
    if np.unique(reference_sample).size == n_bins:
        unique = np.unique(reference_sample)
        bin_edges = np.hstack([-np.inf, (unique[1:] + unique[:1]) / 2, np.inf])
        return bin_edges

    if integer:
        return _weighted_equi_integer(n_bins, reference_sample, reference_sample_weights, left=left)

    argsort = reference_sample.argsort()
    reference_sample_weights = reference_sample_weights[argsort]
    reference_sample = reference_sample[argsort]
    cumsum = np.cumsum(reference_sample_weights)
    cumsum -= cumsum[0]
    bin_edges = np.interp(
        np.linspace(0, 1, n_bins + 1)[1:-1], cumsum / cumsum[-1], reference_sample
    )
    bin_edges = np.hstack([-np.inf, bin_edges, np.inf])
    return bin_edges


def _weighted_equi_integer(nbins, reference_sample, reference_sample_weights, left=True):
    """Perform a 1D equiprobable binning for integer reference_sample with weights. The
    potential binning between integers are traversed. The frist bin edge is selected if
    the frist bin size is close to 1 / nbins.

    :param n_bins: number of partitions in this dimension
    :type n_bins: int
    :param reference_sample: sample of unbinned reference
    :type reference_sample: array_like, 1-Dimensional
    :param reference_sample_weights: weights of reference_sample
    :type reference_sample_weights: array_like, 1-Dimensional
    :param left: if perform left-first search
    :type left: bool, optional
    :return: Returns bin_edges.
    :rtype: array_like, 1-Dimensional

    """
    if not left:
        bin_edges = _weighted_equi_integer(nbins, -reference_sample, reference_sample_weights)
        bin_edges = -bin_edges[::-1]
        return bin_edges

    normalization = reference_sample_weights.sum()
    potential_bins = np.unique(reference_sample)[:-1] + 0.5

    if len(potential_bins) == 0:
        return np.array([-np.inf, np.inf])

    def get_fraction(i):
        m = reference_sample < potential_bins[i]
        f = reference_sample_weights[m].sum()
        f /= normalization
        return f

    fraction = 1 / nbins

    for i in range(len(potential_bins)):
        if get_fraction(i) > fraction:
            break
        elif i < len(potential_bins) - 1 and get_fraction(i + 1) > fraction:
            a = abs(get_fraction(i) - fraction)
            b = abs(get_fraction(i + 1) - fraction)
            if a < b:
                break
    if nbins > 2:
        m = reference_sample > potential_bins[i]
        bin_edges = _weighted_equi_integer(
            nbins - 1, reference_sample[m], reference_sample_weights[m]
        )
        return np.hstack([np.array([-np.inf, potential_bins[i]]), bin_edges[1:]])
    return np.array([-np.inf, potential_bins[i], np.inf])


def get_equiprobable_binning(
    reference_sample,
    n_partitions,
    order=None,
    reference_sample_weights=None,
    integer=None,
    left=True,
):
    """Define an equiprobable binning for the reference sample.

    The binning
    is defined such that the number of counts in each bin are (almost) equal.
    Bins are defined based on the ECDF of the reference sample.
    The number of partitions in x and y direction as well as the order of
    partitioning influence the result.
    :param reference_sample: sample of unbinned reference
    :type reference_sample: array_like, n-Dimensional
    :param n_partitions: Number of partitions in each dimension
    :type n_partitions: list of int
    :param order: Order in which the partitioning is performed, defaults to None
        [0, 1] : first bin x then bin y for each partition in x
        [1, 0] : first bin y then bin x for each partition in y
        if None, the natural order, i.e. [0, 1] is used. For 1D just put None.
    :type order: list, optional
    :param reference_sample_weights: weights of reference_sample
    :type reference_sample_weights: array_like, 1-Dimensional
    :param integer: make sure the bin edge is between integers if reference_sample is
        array of integer, defaults to None
    :type integer: bool, optional
    :param left: if perform left-first search, only used when reference_sample is array of integer
    :type left: bool, optional
    :return: Returns bin_edges.
        1D: list of bin edges
        2D: For order [0, 1]([1, 0]) these are the bin edges in x(y) and y(x)
        respectively. bin_edges[1] is a list of bin edges corresponding to the
        partitions defined in bin_edges[0].
    :rtype: list of arrays
    :raises ValueError: when an unknown order is passed.
    .. note::
        Reference: F. James, 2008: "Statistical Methods in Experimental
                    Physics", Ch. 11.2.3

    """
    if len(reference_sample.shape) == 1:
        dim = 1
    elif len(reference_sample.shape) == 2:
        dim = 2
    else:
        raise TypeError(f"reference_sample has unsupported shape {reference_sample.shape}.")
    check_for_ties(reference_sample, dim=dim)

    if reference_sample_weights is None:
        reference_sample_weights = np.ones(len(reference_sample))
    _check_weight_sanity(reference_sample, reference_sample_weights)
    if dim == 1:
        bin_edges = _weighted_equi(
            n_partitions, reference_sample, reference_sample_weights, integer=integer, left=left
        )
    elif dim == 2:
        if order is None:
            order = [0, 1]
        if integer is None:
            integer = [False, False]
        first = reference_sample.T[order[0]]
        second = reference_sample.T[order[1]]
        bin_edges_first = _weighted_equi(
            n_partitions[order[0]],
            first,
            reference_sample_weights,
            integer=integer[order[0]],
            left=left,
        )

        # Get binning in second dimension (for each bin in first dimension):
        bin_edges_second = []
        for low, high in zip(bin_edges_first[:-1], bin_edges_first[1:]):
            mask = (first >= low) & (first < high)
            bin_edges = _weighted_equi(
                n_partitions[order[1]],
                second[mask],
                reference_sample_weights[mask],
                integer=integer[order[1]],
                left=left,
            )
            bin_edges_second.append(bin_edges)
        bin_edges_second = np.array(bin_edges_second)
        bin_edges = [bin_edges_first, bin_edges_second]
    return bin_edges


def _check_weight_sanity(reference_sample, reference_sample_weights):
    """Check if the weights are larger than 0, and if reference has the same shape to
    the weights."""
    mesg = "data and their weights should be in the same length"
    assert len(reference_sample) == len(reference_sample_weights), mesg

    mesg = "weights should be 1D array"
    assert len(reference_sample_weights.shape) == 1, mesg

    mesg = "all weights should be non-negative"
    assert np.all(reference_sample_weights >= 0), mesg


def apply_irregular_binning(data_sample, bin_edges, order=None, data_sample_weights=None):
    """Apply irregular binning to data sample.

    :param data_sample: Sample of unbinned data.
    :type data_sample: array
    :param bin_edges: Array of bin edges
    :type bin_edges_first: array
    :param order: Order in which the partitioning is performed, defaults to None [0, 1]
        : first bin x then bin y for each partition in x [1, 0] : first bin y then bin
        x for each partition in y if None, the natural order, i.e. [0, 1] is used. For
        1D just put None.
    :type order: list, optional
    :param data_sample_weights: weights of data_sample
    :type data_sample_weights: array_like, 1-Dimensional
    :return: binned data. Number of counts in each bin.
    :rtype: array

    """
    weights_flag = 0
    if data_sample_weights is None:
        data_sample_weights = np.ones(len(data_sample))
        weights_flag = 1
    _check_weight_sanity(data_sample, data_sample_weights)
    if len(data_sample.shape) == 1:
        ns, _ = np.histogram(data_sample, bins=bin_edges, weights=data_sample_weights)
    else:
        if order is None:
            order = [0, 1]
        first = np.vstack(data_sample.T[order[0]])
        second = np.vstack(data_sample.T[order[1]])

        ns = []
        i = 0
        for low, high in zip(bin_edges[0][:-1], bin_edges[0][1:]):
            mask = (first >= low) & (first < high)
            n, _ = np.histogram(
                second[mask], bins=bin_edges[1][i], weights=data_sample_weights[mask.flatten()]
            )
            ns.append(n)
            i += 1
    if weights_flag:
        mesg = (
            f"Sum of binned data {np.sum(ns)}"
            + " unequal to sum of data weights"
            + f" {np.sum(data_sample_weights)}"
        )
        assert np.isclose(np.sum(data_sample_weights), np.sum(ns), rtol=1e-3), mesg
    else:
        mesg = (
            f"Sum of binned data {np.sum(ns)}"
            + " unequal to size of data sample"
            + f" {len(data_sample)}"
        )
        assert len(data_sample) == np.sum(ns), mesg
    return np.array(ns, dtype=float)


def plot_irregular_binning(ax, bin_edges, order=None, c="k", **kwargs):
    """Plot the bin edges as a grid.

    :param ax: axis to plot to
    :type ax: matplotlib axis
    :param bin_edges: Array of bin edges
    :type bin_edges: array
    :param order: Order in which the partitioning is performed, defaults to None [0, 1]
        : first bin x then bin y for each partition in x [1, 0] : first bin y then bin
        x for each partition in y if None, the natural order, i.e. [0, 1] is used. For
        1D just put None.
    :type order: list, optional
    :param c: color of the grid, defaults to 'k'
    :type c: str, optional
    :param kwargs: kwargs are passed to the plot functions
    :raises ValueError: when an unknown order is passed.

    """
    if order is None:
        order = [0, 1]
    if bin_edges[0].shape == ():
        for line in bin_edges:
            ax.axvline(line, c=c, zorder=4, **kwargs)
    else:
        ylim = ax.get_ylim()
        xlim = ax.get_xlim()
        be_first = bin_edges[0].copy()
        be_second = bin_edges[1].copy()

        if order == [0, 1]:
            plot_funcs = [ax.axvline, ax.hlines]
            be_first[be_first == -np.inf] = xlim[0]
            be_first[be_first == np.inf] = xlim[1]
            be_second[be_second == -np.inf] = ylim[0]
            be_second[be_second == np.inf] = ylim[1]
        elif order == [1, 0]:
            plot_funcs = [ax.axhline, ax.vlines]
            be_first[be_first == -np.inf] = ylim[0]
            be_first[be_first == np.inf] = ylim[1]
            be_second[be_second == -np.inf] = xlim[0]
            be_second[be_second == np.inf] = xlim[1]
        else:
            raise ValueError(f"order {order} is not defined.")

        i = 0
        for low, high in zip(be_first[:-1], be_first[1:]):
            if i > 0:
                plot_funcs[0](low, zorder=4, c=c, **kwargs)
            plot_funcs[1](be_second[i][1:-1], low, high, zorder=4, color=c, **kwargs)
            i += 1


def plot_equiprobable_histogram(
    data_sample,
    bin_edges,
    order=None,
    reference_sample=None,
    ax=None,
    nevents_expected=None,
    data_sample_weights=None,
    reference_sample_weights=None,
    plot_xlim=None,
    plot_ylim=None,
    plot_mode="sigma_deviation",
    draw_colorbar=True,
    **kwargs,
):
    """Plot 1d/2d histogram of data sample binned according to the passed irregular
    binning.

    :param data_sample: Sample of unbinned data.
    :type data_sample: array
    :param bin_edges: Array of bin edges
    :type bin_edges: array
    :param order: Order in which the partitioning is performed
        [0, 1] : first bin x then bin y for each partition in x
        [1, 0] : first bin y then bin x for each partition in y
        if None, the natural order, i.e. [0, 1] is used. For 1D just put None.
    :type order: list, optional
    :param ax: axis to plot to, if None: make new axis. Defaults to None.
    :type ax: matplotlib axis, optional
    :param nevents_expected: total number of expected events used for centering
        the colormap around the expectation value per bin and giving the
        z-axis in units of sigma-deviation from expectation. If None is passed,
        cmap scale ranges from min to max. Defaults to None.
    :type nevents_expected: float, optional
    :param plot_mode: sets the plotting schedule. Defaults to sigma_deviation
        which shows the deviation of the counts in each bin from expected.
        Can be set to 'num_counts' to plot the total number of counts in each
        bin or 'count_density' to show the counts scaled by the inverse of the
        area of the bin, throws error if set to other value
    :type plot_mode: string, optional
    :param draw_colorbar: whether draw the colorbar
    :type draw_colorbar: bool, optional
    :param plot_xlim: xlim to use for the plot. If None is passed, take min and
        max values of the data sample. Defaults to None.
    :type plot_xlim: tuple, optional
    :param plot_ylim: ylim to use for the plot. If None is passed, take min and
        max values of the data sample. Defaults to None.
    :type plot_ylim: tuple, optional
    :raises ValueError: when an unknown order is passed.

    """
    # Setup plot
    if order is None:
        order = [0, 1]
    if ax is None:
        _, ax = plt.subplots(1, figsize=(4, 4))
    if (plot_xlim is None) or (plot_ylim is None):
        xlim, ylim = get_plot_limits(data_sample)
    if plot_mode == "count_density":
        if (plot_xlim is not None) or (plot_ylim is not None):
<<<<<<< HEAD
            raise RuntimeError("Manually set x or y limit in count_density mode is misleading")
=======
            raise RuntimeError("Manually set x or y limit in"  "count_density mode is misleading")
>>>>>>> ba6fcf91
    if plot_xlim is not None:
        xlim = plot_xlim
    if plot_ylim is not None:
        ylim = plot_ylim

    # bin data and reference sample
    ns = apply_irregular_binning(
        data_sample=data_sample,
        bin_edges=bin_edges,
        order=order,
        data_sample_weights=data_sample_weights,
    )
    if reference_sample is not None:
        pdf = apply_irregular_binning(
            data_sample=reference_sample,
            bin_edges=bin_edges,
            order=order,
            data_sample_weights=reference_sample_weights,
        )
        pdf = pdf / np.sum(pdf)
    else:
        pdf = None

    be = _get_finite_bin_edges(bin_edges, data_sample, order)
    be_first = be[0]
    be_second = be[1]

    alpha = kwargs.pop("alpha", 1)

    # format according to plot_mode
    if plot_mode == "sigma_deviation":
        cmap_str = kwargs.pop("cmap", "RdBu_r")
        cmap = _get_cmap(cmap_str, alpha=alpha)
        if nevents_expected is None:
<<<<<<< HEAD
            raise ValueError("nevents_expected cannot be None while plot_mode='sigma_deviation'")
        if reference_sample is None:
            raise ValueError("reference_sample cannot be None while plot_mode='sigma_deviation'")
=======
            raise ValueError("nevents_expected cannot "  "be None while plot_mode='sigma_deviation'")
        if reference_sample is None:
            raise ValueError("reference_sample cannot "  "be None while plot_mode='sigma_deviation'")
>>>>>>> ba6fcf91
        ns_expected = nevents_expected * pdf
        ns = (ns - ns_expected) / np.sqrt(ns_expected)
        max_deviation = max(np.abs(ns.ravel()))
        vmin = -max_deviation
        vmax = max_deviation
        if abs(kwargs.get("vmin", vmin)) != abs(kwargs.get("vmax", vmax)):
            warnings.warn("You are specifying different `vmin` and `vmax`!", stacklevel=2)
        if np.allclose(ns_expected.ravel(), ns_expected.ravel()[0], rtol=1e-4, atol=1e-2):
            midpoint = ns_expected.ravel()[0]
            label = r"$\sigma$-deviation from $\mu_\mathrm{{bin}}$ =" + f"{midpoint:.1f} counts"
        else:
            warnings.warn(
                "The expected counts in the bins are not equal, "
                f"ranging from {np.min(ns_expected)} to "
                f"{np.max(ns_expected)}.",
                stacklevel=2,
            )
            label = r"$\sigma$-deviation from $\mu_\mathrm{{bin}}$"
    elif plot_mode == "count_density":
        label = r"Counts per area in each bin"
        ns = _get_count_density(ns, be_first, be_second, data_sample)
        cmap_str = kwargs.pop("cmap", "viridis")
        cmap = _get_cmap(cmap_str, alpha=alpha)
        vmin = np.min(ns)
        vmax = np.max(ns)
    elif plot_mode == "num_counts":
        label = r"Number of counts in each bin"
        cmap_str = kwargs.pop("cmap", "viridis")
        cmap = _get_cmap(cmap_str, alpha=alpha)
        vmin = np.min(ns)
        vmax = np.max(ns)
    else:
        raise ValueError(f"plot_mode {plot_mode} is not defined.")

    # draw bins
    norm = mpl.colors.Normalize(
        vmin=kwargs.pop("vmin", vmin), vmax=kwargs.pop("vmax", vmax), clip=False
    )
    edgecolor = kwargs.pop("edgecolor", "k")
    if len(data_sample.shape) == 1:
        i = 0
        be_first[0] = xlim[0]
        be_first[-1] = xlim[1]
        for low, high in zip(be_first[:-1], be_first[1:]):
            ax.axvspan(
                low,
                high,
                facecolor=cmap(norm(ns[i])),
                edgecolor=edgecolor,
                **kwargs,
            )
            i += 1
    else:
        # plot rectangle for each bin
        i = 0
        if order == [0, 1]:
            be_first[0] = xlim[0]
            be_first[-1] = xlim[1]
        elif order == [1, 0]:
            be_first[0] = ylim[0]
            be_first[-1] = ylim[1]
        for low_f, high_f in zip(be_first[:-1], be_first[1:]):
            j = 0
            if order == [0, 1]:
                be_second[i][0] = ylim[0]
                be_second[i][-1] = ylim[1]
            elif order == [1, 0]:
                be_second[i][0] = xlim[0]
                be_second[i][-1] = xlim[1]
            for low_s, high_s in zip(be_second[i][:-1], be_second[i][1:]):
                if order == [0, 1]:
                    rec = Rectangle(
                        (low_f, low_s),
                        high_f - low_f,
                        high_s - low_s,
                        facecolor=cmap(norm(ns[i][j])),
                        edgecolor=edgecolor,
                        **kwargs,
                    )
                elif order == [1, 0]:
                    rec = Rectangle(
                        (low_s, low_f),
                        high_s - low_s,
                        high_f - low_f,
                        facecolor=cmap(norm(ns[i][j])),
                        edgecolor=edgecolor,
                        **kwargs,
                    )
                ax.add_patch(rec)
                j += 1
            i += 1

    # Cosmetics
    ax.set_xlim(xlim)
    ax.set_ylim(ylim)

    if draw_colorbar:
        fig = plt.gcf()

        extend = "neither"
        if norm.vmin > np.min(ns) and norm.vmax < np.max(ns):
            extend = "both"
        elif norm.vmin > np.min(ns):
            extend = "min"
        elif norm.vmax < np.max(ns):
            extend = "max"

        fig.colorbar(
            mpl.cm.ScalarMappable(norm=norm, cmap=cmap),
            ax=ax,
            label=label,
            extend=extend,
        )
    return


def get_n_bins(eqpb_bin_edges):
    if isinstance(eqpb_bin_edges[0], float):
        n_bins = len(eqpb_bin_edges) - 1
    else:
        n_bins = eqpb_bin_edges[1].shape[0] * (eqpb_bin_edges[1].shape[1] - 1)
    return n_bins


def get_plot_limits(data_sample):
    if len(data_sample.shape) == 1:
        xlim = (min(data_sample), max(data_sample))
        ylim = None
    else:
        xlim = (min(data_sample.T[0]), max(data_sample.T[0]))
        ylim = (min(data_sample.T[1]), max(data_sample.T[1]))

    return xlim, ylim


def check_sample_sanity(sample):
    assert ~np.isnan(sample).any(), "Sample contains NaN entries!"
    assert ~np.isinf(sample).any(), "Sample contains inf values!"


def check_for_ties(sample, dim):
    if dim == 1:
        any_ties = len(np.unique(sample)) != len(sample)
    elif dim == 2:
        any_ties = len(np.unique(sample.T[0])) != len(sample.T[0])
        any_ties |= len(np.unique(sample.T[1])) != len(sample.T[1])
    else:
        raise ValueError(f"dim {dim} is not defined.")
    if any_ties:
        warnings.warn(
            "reference_sample contains ties, this might "
            "cause problems in the equiprobable binning.",
            stacklevel=2,
        )


def check_dimensionality_for_eqpb(data_sample, reference_sample, n_partitions, order):
    if len(reference_sample.shape) == 1:
<<<<<<< HEAD
        assert (
            len(data_sample.shape) == 1
        ), "Shape of data_sample is incompatible with shape of reference_sample"
        assert isinstance(n_partitions, int), "n_partitions must be an integer for 1-dim. data."
        assert order is None, "providing a not-None value for order is ambiguous for 1-dim. data."
    elif len(reference_sample.shape) == 2:
        assert (
            len(data_sample.shape) == 2
        ), "Shape of data_sample is incompatible with shape of reference_sample."
=======
        assert len(data_sample.shape) == 1, (
            "Shape of data_sample is"  " incompatible with shape of reference_sample"
        )
        assert isinstance(n_partitions, int), "n_partitions must be an"  " integer for 1-dim. data."
        assert order is None, (
            "providing a not-None value for order is"  " ambiguous for 1-dim. data."
        )
    elif len(reference_sample.shape) == 2:
        assert len(data_sample.shape) == 2, (
            "Shape of data_sample is"  " incompatible with shape of reference_sample."
        )
>>>>>>> ba6fcf91
        # Check dimensionality is two
        assert data_sample.shape[1] == reference_sample.shape[1] == len(n_partitions), (
            "Shape of data_sample is incompatible with shape of"
            " reference_sample and/or dimensionality of n_partitions."
        )
        if data_sample.shape[1] > 2:
            raise NotImplementedError(
                "Equiprobable binning is not (yet) "
                f"implemented for {data_sample.shape[1]}"
                "-dimensional data."
            )
    else:
        raise TypeError("reference_sample has unsupported shape "  f"{reference_sample.shape}.")


def _get_cmap(cmap_str, alpha=1):
    _cmap = mpl.colormaps[cmap_str]
    cmap = _cmap(np.arange(_cmap.N))
    cmap[:, -1] = alpha
    return mpl.colors.LinearSegmentedColormap.from_list("dummy", cmap)<|MERGE_RESOLUTION|>--- conflicted
+++ resolved
@@ -544,11 +544,7 @@
         xlim, ylim = get_plot_limits(data_sample)
     if plot_mode == "count_density":
         if (plot_xlim is not None) or (plot_ylim is not None):
-<<<<<<< HEAD
             raise RuntimeError("Manually set x or y limit in count_density mode is misleading")
-=======
-            raise RuntimeError("Manually set x or y limit in"  "count_density mode is misleading")
->>>>>>> ba6fcf91
     if plot_xlim is not None:
         xlim = plot_xlim
     if plot_ylim is not None:
@@ -583,15 +579,9 @@
         cmap_str = kwargs.pop("cmap", "RdBu_r")
         cmap = _get_cmap(cmap_str, alpha=alpha)
         if nevents_expected is None:
-<<<<<<< HEAD
             raise ValueError("nevents_expected cannot be None while plot_mode='sigma_deviation'")
         if reference_sample is None:
             raise ValueError("reference_sample cannot be None while plot_mode='sigma_deviation'")
-=======
-            raise ValueError("nevents_expected cannot "  "be None while plot_mode='sigma_deviation'")
-        if reference_sample is None:
-            raise ValueError("reference_sample cannot "  "be None while plot_mode='sigma_deviation'")
->>>>>>> ba6fcf91
         ns_expected = nevents_expected * pdf
         ns = (ns - ns_expected) / np.sqrt(ns_expected)
         max_deviation = max(np.abs(ns.ravel()))
@@ -750,7 +740,6 @@
 
 def check_dimensionality_for_eqpb(data_sample, reference_sample, n_partitions, order):
     if len(reference_sample.shape) == 1:
-<<<<<<< HEAD
         assert (
             len(data_sample.shape) == 1
         ), "Shape of data_sample is incompatible with shape of reference_sample"
@@ -760,19 +749,6 @@
         assert (
             len(data_sample.shape) == 2
         ), "Shape of data_sample is incompatible with shape of reference_sample."
-=======
-        assert len(data_sample.shape) == 1, (
-            "Shape of data_sample is"  " incompatible with shape of reference_sample"
-        )
-        assert isinstance(n_partitions, int), "n_partitions must be an"  " integer for 1-dim. data."
-        assert order is None, (
-            "providing a not-None value for order is"  " ambiguous for 1-dim. data."
-        )
-    elif len(reference_sample.shape) == 2:
-        assert len(data_sample.shape) == 2, (
-            "Shape of data_sample is"  " incompatible with shape of reference_sample."
-        )
->>>>>>> ba6fcf91
         # Check dimensionality is two
         assert data_sample.shape[1] == reference_sample.shape[1] == len(n_partitions), (
             "Shape of data_sample is incompatible with shape of"
