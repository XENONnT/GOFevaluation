--- conflicted
+++ resolved
@@ -109,16 +109,9 @@
             self.assertEqual(np.shape(n), np.shape(count_density))
             for i in range(0, len(edges[0]) - 1):
                 for j in range(0, len(edges[1][i]) - 1):
-<<<<<<< HEAD
-                    if (order == [0, 1]):
-                        self.assertAlmostEqual(1, count_density[i][j],
-                                               places=12)
-                    elif (order == [1, 0]):
-=======
                     if order == [0, 1]:
                         self.assertAlmostEqual(1, count_density[i][j],
                                                places=12)
                     elif order == [1, 0]:
->>>>>>> aaec4a35
                         self.assertAlmostEqual(1, count_density[i][j],
                                                places=12)