--- conflicted
+++ resolved
@@ -1,141 +1,137 @@
-# GOFevaluation
-Evaluate the Goodness-of-Fit (GoF) for binned or unbinned data.  
-![Test package](https://github.com/XENONnT/GOFevaluation/actions/workflows/python-package.yml/badge.svg)
-<<<<<<< HEAD
-[![Binder](https://mybinder.org/badge_logo.svg)](https://mybinder.org/v2/gh/XENONnT/GOFevaluation/HEAD)
-[![PyPI version shields.io](https://img.shields.io/pypi/v/GOFevaluation.svg)](https://pypi.python.org/pypi/GOFevaluation/)
-[![CodeFactor](https://www.codefactor.io/repository/github/xenonnt/gofevaluation/badge)](https://www.codefactor.io/repository/github/xenonnt/gofevaluation)
-[![Coverage Status](https://coveralls.io/repos/github/XENONnT/GOFevaluation/badge.svg?branch=master)](https://coveralls.io/github/XENONnT/GOFevaluation?branch=master) 
-=======
-[![DOI](https://zenodo.org/badge/DOI/10.5281/zenodo.5626909.svg)](https://doi.org/10.5281/zenodo.5626909)
-
->>>>>>> be93136f
-This GoF suite comprises the possibility to calculate different 1D / nD, binned / two-sample (unbinned) GoF measures and the corresponding p-value. A list of implemented measures is given below. 
-
- 
-## Implemented GoF measures
-| GoF measure                   | Class                     |    data input   | reference input | dim |
-|-------------------------------|---------------------------|:---------------:|:---------------:|:---:|
-| Kolmogorov-Smirnov            | `KSTestGOF`               |      sample     |      binned     |  1D |
-| Two-Sample Kolmogorov-Smirnov | `KSTestTwoSampleGOF`      |      sample     |      sample     |  1D |
-| Two-Sample Anderson-Darling   | `ADTestTwoSampleGOF`      |      sample     |      sample     |  1D |
-| Poisson Chi2                  | `BinnedPoissonChi2GOF`    | binned / sample |      binned     |  nD |
-| Chi2                          | `BinnedChi2GOF`           | binned / sample |      binned     |  nD |
-| Point-to-point                | `PointToPointGOF`         |      sample     |      sample     |  nD |
-
-
-## Installation and Set-Up
-
-### Regular installation:
-```
-pip install GOFevaluation
-```
-
-### Developer setup:
-Clone the repository:
-
-```
-git clone https://github.com/XENONnT/GOFevaluation
-cd GOFevaluation
-```
-Install the requirements in your environment:
-```
-pip install -r requirements.txt
-```
-
-Then install the package:
-```
-python setup.py install --user
-```
-You are now good to go!
-
-## Usage
-The best way to start with the `GOFevaluation` package is to have a look at the tutorial notebook, but the general use cases are also summarized below.
-### Individual GoF Measures
-Depending on your data and reference input you can initialise a `gof_object` in one of the following ways:
-```python
-import GOFevaluation as ge
-
-# Data Sample + Binned PDF
-gof_object = ge.BinnedPoissonChi2GOF(data_sample, pdf, bin_edges, nevents_expected)
-
-# Binned Data + Binned PDF
-gof_object = ge.BinnedPoissonChi2GOF.from_binned(binned_data, binned_reference)
-
-# Data Sample + Reference Sample
-gof_object = ge.PointToPointGOF(data_sample, reference_sample)
-```
-
-With any `gof_object` you can calculate the GoF and the corresponding p-value as follows:
-```python
-gof = gof_object.get_gof()
-p_value = gof_object.get_pvalue()
-```
-
-### Multiple GoF Measures at once
-You can compute GoF and p-values for multiple measures at once with the `GOFTest` class. 
-
-**Example:**
-```python
-import GOFevaluation as ge
-import scipy.stats as sps
-
-# random_state makes sure the gof values are reproducible.
-# For the p-values, a slight variation is expected due to
-# the random re-sampling method that is used.
-data_sample = sps.uniform.rvs(size=100, random_state=200)
-reference_sample = sps.uniform.rvs(size=300, random_state=201)
-
-# Initialise all two-sample GoF measures:
-gof_object = ge.GOFTest(data_sample=data_sample, 
-                        reference_sample=reference_sample,
-                        gof_list=['ADTestTwoSampleGOF', 
-                                  'KSTestTwoSampleGOF', 
-                                  'PointToPointGOF'])
-# Calculate GoFs and p-values:
-d_min = 0.01
-gof_object.get_gofs(d_min=d_min)
-# OUTPUT:
-# OrderedDict([('ADTestTwoSampleGOF', 1.6301454042304904),
-#              ('KSTestTwoSampleGOF', 0.14),
-#              ('PointToPointGOF', -0.7324060759792504)])
-
-gof_object.get_pvalues(d_min=d_min)
-# OUTPUT:
-# OrderedDict([('ADTestTwoSampleGOF', 0.08699999999999997),
-#              ('KSTestTwoSampleGOF', 0.10699999999999998),
-#              ('PointToPointGOF', 0.31200000000000006)])
-
-# Re-calculate p-value only for one measure:
-gof_object.get_pvalues(d_min=.001, gof_list=['PointToPointGOF'])
-# OUTPUT:
-# OrderedDict([('ADTestTwoSampleGOF', 0.08699999999999997),
-#              ('KSTestTwoSampleGOF', 0.10699999999999998),
-#              ('PointToPointGOF', 0.128)])
-
-print(gof_object)
-# OUTPUT:
-# GOFevaluation.gof_test
-# GOF measures: ADTestTwoSampleGOF, KSTestTwoSampleGOF, PointToPointGOF
-
-
-# ADTestTwoSampleGOF
-# gof = 1.6301454042304904
-# p-value = 0.08499999999999996
-
-# KSTestTwoSampleGOF
-# gof = 0.13999999999999996
-# p-value = 0.09799999999999998
-
-# PointToPointGOF
-# gof = -0.7324060759792504
-# p-value = 0.128
-```
-
-
-
-
-## Contributing
-Pull requests are welcome. For major changes, please open an issue first to discuss what you would like to change.
-
-Please make sure to update tests as appropriate.
+# GOFevaluation
+Evaluate the Goodness-of-Fit (GoF) for binned or unbinned data.  
+![Test package](https://github.com/XENONnT/GOFevaluation/actions/workflows/python-package.yml/badge.svg)
+[![Binder](https://mybinder.org/badge_logo.svg)](https://mybinder.org/v2/gh/XENONnT/GOFevaluation/HEAD)
+[![PyPI version shields.io](https://img.shields.io/pypi/v/GOFevaluation.svg)](https://pypi.python.org/pypi/GOFevaluation/)
+[![CodeFactor](https://www.codefactor.io/repository/github/xenonnt/gofevaluation/badge)](https://www.codefactor.io/repository/github/xenonnt/gofevaluation)
+[![Coverage Status](https://coveralls.io/repos/github/XENONnT/GOFevaluation/badge.svg?branch=master)](https://coveralls.io/github/XENONnT/GOFevaluation?branch=master) 
+[![DOI](https://zenodo.org/badge/DOI/10.5281/zenodo.5626909.svg)](https://doi.org/10.5281/zenodo.5626909)
+This GoF suite comprises the possibility to calculate different 1D / nD, binned / two-sample (unbinned) GoF measures and the corresponding p-value. A list of implemented measures is given below. 
+
+ 
+## Implemented GoF measures
+| GoF measure                   | Class                     |    data input   | reference input | dim |
+|-------------------------------|---------------------------|:---------------:|:---------------:|:---:|
+| Kolmogorov-Smirnov            | `KSTestGOF`               |      sample     |      binned     |  1D |
+| Two-Sample Kolmogorov-Smirnov | `KSTestTwoSampleGOF`      |      sample     |      sample     |  1D |
+| Two-Sample Anderson-Darling   | `ADTestTwoSampleGOF`      |      sample     |      sample     |  1D |
+| Poisson Chi2                  | `BinnedPoissonChi2GOF`    | binned / sample |      binned     |  nD |
+| Chi2                          | `BinnedChi2GOF`           | binned / sample |      binned     |  nD |
+| Point-to-point                | `PointToPointGOF`         |      sample     |      sample     |  nD |
+
+
+## Installation and Set-Up
+
+### Regular installation:
+```
+pip install GOFevaluation
+```
+
+### Developer setup:
+Clone the repository:
+
+```
+git clone https://github.com/XENONnT/GOFevaluation
+cd GOFevaluation
+```
+Install the requirements in your environment:
+```
+pip install -r requirements.txt
+```
+
+Then install the package:
+```
+python setup.py install --user
+```
+You are now good to go!
+
+## Usage
+The best way to start with the `GOFevaluation` package is to have a look at the tutorial notebook, but the general use cases are also summarized below.
+### Individual GoF Measures
+Depending on your data and reference input you can initialise a `gof_object` in one of the following ways:
+```python
+import GOFevaluation as ge
+
+# Data Sample + Binned PDF
+gof_object = ge.BinnedPoissonChi2GOF(data_sample, pdf, bin_edges, nevents_expected)
+
+# Binned Data + Binned PDF
+gof_object = ge.BinnedPoissonChi2GOF.from_binned(binned_data, binned_reference)
+
+# Data Sample + Reference Sample
+gof_object = ge.PointToPointGOF(data_sample, reference_sample)
+```
+
+With any `gof_object` you can calculate the GoF and the corresponding p-value as follows:
+```python
+gof = gof_object.get_gof()
+p_value = gof_object.get_pvalue()
+```
+
+### Multiple GoF Measures at once
+You can compute GoF and p-values for multiple measures at once with the `GOFTest` class. 
+
+**Example:**
+```python
+import GOFevaluation as ge
+import scipy.stats as sps
+
+# random_state makes sure the gof values are reproducible.
+# For the p-values, a slight variation is expected due to
+# the random re-sampling method that is used.
+data_sample = sps.uniform.rvs(size=100, random_state=200)
+reference_sample = sps.uniform.rvs(size=300, random_state=201)
+
+# Initialise all two-sample GoF measures:
+gof_object = ge.GOFTest(data_sample=data_sample, 
+                        reference_sample=reference_sample,
+                        gof_list=['ADTestTwoSampleGOF', 
+                                  'KSTestTwoSampleGOF', 
+                                  'PointToPointGOF'])
+# Calculate GoFs and p-values:
+d_min = 0.01
+gof_object.get_gofs(d_min=d_min)
+# OUTPUT:
+# OrderedDict([('ADTestTwoSampleGOF', 1.6301454042304904),
+#              ('KSTestTwoSampleGOF', 0.14),
+#              ('PointToPointGOF', -0.7324060759792504)])
+
+gof_object.get_pvalues(d_min=d_min)
+# OUTPUT:
+# OrderedDict([('ADTestTwoSampleGOF', 0.08699999999999997),
+#              ('KSTestTwoSampleGOF', 0.10699999999999998),
+#              ('PointToPointGOF', 0.31200000000000006)])
+
+# Re-calculate p-value only for one measure:
+gof_object.get_pvalues(d_min=.001, gof_list=['PointToPointGOF'])
+# OUTPUT:
+# OrderedDict([('ADTestTwoSampleGOF', 0.08699999999999997),
+#              ('KSTestTwoSampleGOF', 0.10699999999999998),
+#              ('PointToPointGOF', 0.128)])
+
+print(gof_object)
+# OUTPUT:
+# GOFevaluation.gof_test
+# GOF measures: ADTestTwoSampleGOF, KSTestTwoSampleGOF, PointToPointGOF
+
+
+# ADTestTwoSampleGOF
+# gof = 1.6301454042304904
+# p-value = 0.08499999999999996
+
+# KSTestTwoSampleGOF
+# gof = 0.13999999999999996
+# p-value = 0.09799999999999998
+
+# PointToPointGOF
+# gof = -0.7324060759792504
+# p-value = 0.128
+```
+
+
+
+
+## Contributing
+Pull requests are welcome. For major changes, please open an issue first to discuss what you would like to change.
+
+Please make sure to update tests as appropriate.